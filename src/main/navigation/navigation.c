--- conflicted
+++ resolved
@@ -1727,11 +1727,7 @@
 
         // If pilot so desires he may reset home position to current position
         if (IS_RC_MODE_ACTIVE(BOXHOMERESET)) {
-<<<<<<< HEAD
             if (isHomeResetAllowed && !FLIGHT_MODE(FAILSAFE_MODE) && !FLIGHT_MODE(NAV_RTH_MODE) && !FLIGHT_MODE(NAV_WP_MODE) && (posControl.flags.estPosStatue >= EST_USABLE)) {
-=======
-            if (isHomeResetAllowed && !FLIGHT_MODE(NAV_RTH_MODE) && !FLIGHT_MODE(NAV_WP_MODE) && (posControl.flags.estPosStatue >= EST_USABLE)) {
->>>>>>> 39e89fc4
                 const navSetWaypointFlags_t homeUpdateFlags = STATE(GPS_FIX_HOME) ? (NAV_POS_UPDATE_XY | NAV_POS_UPDATE_HEADING) : (NAV_POS_UPDATE_XY | NAV_POS_UPDATE_Z | NAV_POS_UPDATE_HEADING);
                 setHomePosition(&posControl.actualState.pos, posControl.actualState.yaw, homeUpdateFlags);
                 isHomeResetAllowed = false;
